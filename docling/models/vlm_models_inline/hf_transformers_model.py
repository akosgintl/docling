--- conflicted
+++ resolved
@@ -275,11 +275,7 @@
                 pil_images,
                 return_tensors="pt",
                 padding=True,  # pad across batch for both text and vision
-<<<<<<< HEAD
                 **self.vlm_options.extra_processor_kwargs,
-=======
-                # no truncation by default; match SmolDocling examples
->>>>>>> b5b7e6dd
             )
         else:
             prompts: list[str] = [self.formulate_prompt(p) for p in user_prompts]
@@ -290,11 +286,8 @@
                 images=pil_images,
                 return_tensors="pt",
                 padding=True,  # pad across batch for both text and vision
-<<<<<<< HEAD
                 **self.vlm_options.extra_processor_kwargs,
-=======
-                # no truncation by default; match SmolDocling examples
->>>>>>> b5b7e6dd
+
             )
         inputs = {k: v.to(self.device) for k, v in inputs.items()}
 
