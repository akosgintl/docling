import copy
import logging
import warnings
from collections.abc import Iterable
from pathlib import Path
from typing import Optional

import numpy as np
from docling_core.types.doc import DocItemLabel
from docling_core.types.doc.page import TextCell
from PIL import Image

from docling.datamodel.accelerator_options import AcceleratorOptions
from docling.datamodel.base_models import BoundingBox, Cluster, LayoutPrediction, Page
from docling.datamodel.document import ConversionResult
<<<<<<< HEAD
from docling.datamodel.layout_model_specs import LayoutModelConfig, docling_layout_v2
=======
from docling.datamodel.layout_model_specs import DOCLING_LAYOUT_V2, LayoutModelConfig
>>>>>>> 2b8616d6
from docling.datamodel.pipeline_options import LayoutOptions
from docling.datamodel.settings import settings
from docling.models.base_model import BaseLayoutModel
from docling.models.utils.hf_model_download import download_hf_model
from docling.utils.accelerator_utils import decide_device
from docling.utils.layout_postprocessor import LayoutPostprocessor
from docling.utils.profiling import TimeRecorder
from docling.utils.visualization import draw_clusters

_log = logging.getLogger(__name__)


<<<<<<< HEAD
class LayoutModel(BaseLayoutModel):
=======
class LayoutModel(BasePageModel):
>>>>>>> 2b8616d6
    TEXT_ELEM_LABELS = [
        DocItemLabel.TEXT,
        DocItemLabel.FOOTNOTE,
        DocItemLabel.CAPTION,
        DocItemLabel.CHECKBOX_UNSELECTED,
        DocItemLabel.CHECKBOX_SELECTED,
        DocItemLabel.SECTION_HEADER,
        DocItemLabel.PAGE_HEADER,
        DocItemLabel.PAGE_FOOTER,
        DocItemLabel.CODE,
        DocItemLabel.LIST_ITEM,
        DocItemLabel.FORMULA,
    ]
    PAGE_HEADER_LABELS = [DocItemLabel.PAGE_HEADER, DocItemLabel.PAGE_FOOTER]

    TABLE_LABELS = [DocItemLabel.TABLE, DocItemLabel.DOCUMENT_INDEX]
    FIGURE_LABEL = DocItemLabel.PICTURE
    FORMULA_LABEL = DocItemLabel.FORMULA
    CONTAINER_LABELS = [DocItemLabel.FORM, DocItemLabel.KEY_VALUE_REGION]

    def __init__(
        self,
        artifacts_path: Optional[Path],
        accelerator_options: AcceleratorOptions,
        options: LayoutOptions,
    ):
        from docling_ibm_models.layoutmodel.layout_predictor import LayoutPredictor

        self.options = options

        device = decide_device(accelerator_options.device)
        layout_model_config = options.model_spec
        model_repo_folder = layout_model_config.model_repo_folder
        model_path = layout_model_config.model_path

        if artifacts_path is None:
            artifacts_path = (
                self.download_models(layout_model_config=layout_model_config)
                / model_path
            )
        else:
            if (artifacts_path / model_repo_folder).exists():
                artifacts_path = artifacts_path / model_repo_folder / model_path
            elif (artifacts_path / model_path).exists():
                warnings.warn(
                    "The usage of artifacts_path containing directly "
                    f"{model_path} is deprecated. Please point "
                    "the artifacts_path to the parent containing "
                    f"the {model_repo_folder} folder.",
                    DeprecationWarning,
                    stacklevel=3,
                )
                artifacts_path = artifacts_path / model_path

        self.layout_predictor = LayoutPredictor(
            artifact_path=str(artifacts_path),
            device=device,
            num_threads=accelerator_options.num_threads,
        )

    @staticmethod
    def download_models(
        local_dir: Optional[Path] = None,
        force: bool = False,
        progress: bool = False,
<<<<<<< HEAD
        layout_model_config: LayoutModelConfig = docling_layout_v2,
=======
        layout_model_config: LayoutModelConfig = DOCLING_LAYOUT_V2,
>>>>>>> 2b8616d6
    ) -> Path:
        return download_hf_model(
            repo_id=layout_model_config.repo_id,
            revision=layout_model_config.revision,
            local_dir=local_dir,
            force=force,
            progress=progress,
        )

    def draw_clusters_and_cells_side_by_side(
        self, conv_res, page, clusters, mode_prefix: str, show: bool = False
    ):
        """
        Draws a page image side by side with clusters filtered into two categories:
        - Left: Clusters excluding FORM, KEY_VALUE_REGION, and PICTURE.
        - Right: Clusters including FORM, KEY_VALUE_REGION, and PICTURE.
        Includes label names and confidence scores for each cluster.
        """
        scale_x = page.image.width / page.size.width
        scale_y = page.image.height / page.size.height

        # Filter clusters for left and right images
        exclude_labels = {
            DocItemLabel.FORM,
            DocItemLabel.KEY_VALUE_REGION,
            DocItemLabel.PICTURE,
        }
        left_clusters = [c for c in clusters if c.label not in exclude_labels]
        right_clusters = [c for c in clusters if c.label in exclude_labels]
        # Create a deep copy of the original image for both sides
        left_image = copy.deepcopy(page.image)
        right_image = copy.deepcopy(page.image)

        # Draw clusters on both images
        draw_clusters(left_image, left_clusters, scale_x, scale_y)
        draw_clusters(right_image, right_clusters, scale_x, scale_y)
        # Combine the images side by side
        combined_width = left_image.width * 2
        combined_height = left_image.height
        combined_image = Image.new("RGB", (combined_width, combined_height))
        combined_image.paste(left_image, (0, 0))
        combined_image.paste(right_image, (left_image.width, 0))
        if show:
            combined_image.show()
        else:
            out_path: Path = (
                Path(settings.debug.debug_output_path)
                / f"debug_{conv_res.input.file.stem}"
            )
            out_path.mkdir(parents=True, exist_ok=True)
            out_file = out_path / f"{mode_prefix}_layout_page_{page.page_no:05}.png"
            combined_image.save(str(out_file), format="png")

    def __call__(
        self, conv_res: ConversionResult, page_batch: Iterable[Page]
    ) -> Iterable[Page]:
        for page in page_batch:
            assert page._backend is not None
            if not page._backend.is_valid():
                yield page
            else:
                with TimeRecorder(conv_res, "layout"):
                    assert page.size is not None
                    page_image = page.get_image(scale=1.0)
                    assert page_image is not None

                    """
                    clusters = []
                    for ix, pred_item in enumerate(
                        self.layout_predictor.predict(page_image)
                    ):
                        label = DocItemLabel(
                            pred_item["label"]
                            .lower()
                            .replace(" ", "_")
                            .replace("-", "_")
                        )  # Temporary, until docling-ibm-model uses docling-core types
                        cluster = Cluster(
                            id=ix,
                            label=label,
                            confidence=pred_item["confidence"],
                            bbox=BoundingBox.model_validate(pred_item),
                            cells=[],
                        )
                        clusters.append(cluster)
                    """
                    predicted_clusters = self.predict_on_page_image(
                        page_image=page_image
                    )

                    if settings.debug.visualize_raw_layout:
                        self.draw_clusters_and_cells_side_by_side(
                            conv_res, page, predicted_clusters, mode_prefix="raw"
                        )

                    # Apply postprocessing
                    """
                    processed_clusters, processed_cells = LayoutPostprocessor(
                        page, clusters, self.options
                    ).postprocess()
                    # Note: LayoutPostprocessor updates page.cells and page.parsed_page internally

                    with warnings.catch_warnings():
                        warnings.filterwarnings(
                            "ignore",
                            "Mean of empty slice|invalid value encountered in scalar divide",
                            RuntimeWarning,
                            "numpy",
                        )

                        conv_res.confidence.pages[page.page_no].layout_score = float(
                            np.mean([c.confidence for c in processed_clusters])
                        )

                        conv_res.confidence.pages[page.page_no].ocr_score = float(
                            np.mean(
                                [c.confidence for c in processed_cells if c.from_ocr]
                            )
                        )

                    page.predictions.layout = LayoutPrediction(
                        clusters=processed_clusters
                    )
                    """
                    page, processed_clusters, processed_cells = (
                        self.postprocess_on_page_image(
                            page=page, clusters=predicted_clusters
                        )
                    )

                    with warnings.catch_warnings():
                        warnings.filterwarnings(
                            "ignore",
                            "Mean of empty slice|invalid value encountered in scalar divide",
                            RuntimeWarning,
                            "numpy",
                        )

                        conv_res.confidence.pages[page.page_no].layout_score = float(
                            np.mean([c.confidence for c in processed_clusters])
                        )

                        conv_res.confidence.pages[page.page_no].ocr_score = float(
                            np.mean(
                                [c.confidence for c in processed_cells if c.from_ocr]
                            )
                        )

                if settings.debug.visualize_layout:
                    self.draw_clusters_and_cells_side_by_side(
                        conv_res, page, processed_clusters, mode_prefix="postprocessed"
                    )

                yield page

    def predict_on_page_image(self, *, page_image: Image.Image) -> list[Cluster]:
        pred_items = self.layout_predictor.predict(page_image)

        clusters = []
        for ix, pred_item in enumerate(pred_items):
            label = DocItemLabel(
                pred_item["label"].lower().replace(" ", "_").replace("-", "_")
            )  # Temporary, until docling-ibm-model uses docling-core types
            cluster = Cluster(
                id=ix,
                label=label,
                confidence=pred_item["confidence"],
                bbox=BoundingBox.model_validate(pred_item),
                cells=[],
            )
            clusters.append(cluster)

        return clusters

    def postprocess_on_page_image(
        self, *, page: Page, clusters: list[Cluster]
    ) -> tuple[Page, list[Cluster], list[TextCell]]:
        processed_clusters, processed_cells = LayoutPostprocessor(
            page, clusters, self.options
        ).postprocess()
        # Note: LayoutPostprocessor updates page.cells and page.parsed_page internally

        page.predictions.layout = LayoutPrediction(clusters=processed_clusters)

        return page, processed_clusters, processed_cells<|MERGE_RESOLUTION|>--- conflicted
+++ resolved
@@ -13,11 +13,7 @@
 from docling.datamodel.accelerator_options import AcceleratorOptions
 from docling.datamodel.base_models import BoundingBox, Cluster, LayoutPrediction, Page
 from docling.datamodel.document import ConversionResult
-<<<<<<< HEAD
-from docling.datamodel.layout_model_specs import LayoutModelConfig, docling_layout_v2
-=======
 from docling.datamodel.layout_model_specs import DOCLING_LAYOUT_V2, LayoutModelConfig
->>>>>>> 2b8616d6
 from docling.datamodel.pipeline_options import LayoutOptions
 from docling.datamodel.settings import settings
 from docling.models.base_model import BaseLayoutModel
@@ -30,11 +26,7 @@
 _log = logging.getLogger(__name__)
 
 
-<<<<<<< HEAD
-class LayoutModel(BaseLayoutModel):
-=======
 class LayoutModel(BasePageModel):
->>>>>>> 2b8616d6
     TEXT_ELEM_LABELS = [
         DocItemLabel.TEXT,
         DocItemLabel.FOOTNOTE,
@@ -100,11 +92,7 @@
         local_dir: Optional[Path] = None,
         force: bool = False,
         progress: bool = False,
-<<<<<<< HEAD
-        layout_model_config: LayoutModelConfig = docling_layout_v2,
-=======
         layout_model_config: LayoutModelConfig = DOCLING_LAYOUT_V2,
->>>>>>> 2b8616d6
     ) -> Path:
         return download_hf_model(
             repo_id=layout_model_config.repo_id,
