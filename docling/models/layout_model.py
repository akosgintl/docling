--- conflicted
+++ resolved
@@ -20,12 +20,8 @@
 from docling.datamodel.pipeline_options import AcceleratorOptions
 from docling.datamodel.settings import settings
 from docling.models.base_model import BasePageModel
-<<<<<<< HEAD
 from docling.utils import accelerator_utils as au
-from docling.utils import layout_utils as lu
-=======
 from docling.utils.layout_postprocessor import LayoutPostprocessor
->>>>>>> b0da1a21
 from docling.utils.profiling import TimeRecorder
 
 _log = logging.getLogger(__name__)
@@ -51,19 +47,13 @@
     TABLE_LABEL = DocItemLabel.TABLE
     FIGURE_LABEL = DocItemLabel.PICTURE
     FORMULA_LABEL = DocItemLabel.FORMULA
-
-<<<<<<< HEAD
+    CONTAINER_LABELS = [DocItemLabel.FORM, DocItemLabel.KEY_VALUE_REGION]
+
     def __init__(self, artifacts_path: Path, accelerator_options: AcceleratorOptions):
         device = au.decide_device(accelerator_options.device)
         self.layout_predictor = LayoutPredictor(
             artifacts_path, device, accelerator_options.num_threads
         )
-=======
-    CONTAINER_LABELS = [DocItemLabel.FORM, DocItemLabel.KEY_VALUE_REGION]
-
-    def __init__(self, artifacts_path: Path):
-        self.layout_predictor = LayoutPredictor(artifacts_path)  # TODO temporary
->>>>>>> b0da1a21
 
     def draw_clusters_and_cells_side_by_side(
         self, conv_res, page, clusters, mode_prefix: str, show: bool = False
