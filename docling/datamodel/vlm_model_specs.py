--- conflicted
+++ resolved
@@ -39,13 +39,8 @@
     supported_devices=[
         AcceleratorDevice.CPU,
         AcceleratorDevice.CUDA,
-<<<<<<< HEAD
-        #    AcceleratorDevice.MPS,
-    ],
-=======
     ],
     torch_dtype="bfloat16",
->>>>>>> fb3b7b93
     scale=2.0,
     temperature=0.0,
     stop_strings=["</doctag>", "<end_of_utterance>"],
@@ -56,13 +51,7 @@
     prompt="Convert this page to docling.",
     response_format=ResponseFormat.DOCTAGS,
     inference_framework=InferenceFramework.VLLM,
-<<<<<<< HEAD
-    transformers_model_type=TransformersModelType.AUTOMODEL_IMAGETEXTTOTEXT,
-    supported_devices=[
-        AcceleratorDevice.CPU,
-=======
-    supported_devices=[
->>>>>>> fb3b7b93
+    supported_devices=[
         AcceleratorDevice.CUDA,
     ],
     scale=2.0,
@@ -82,10 +71,7 @@
         AcceleratorDevice.CUDA,
         # AcceleratorDevice.MPS,
     ],
-<<<<<<< HEAD
-=======
     torch_dtype="bfloat16",
->>>>>>> fb3b7b93
     scale=2.0,
     temperature=0.0,
 )
@@ -109,16 +95,8 @@
     prompt="Transcribe this image to plain text.",
     response_format=ResponseFormat.PLAINTEXT,
     inference_framework=InferenceFramework.VLLM,
-<<<<<<< HEAD
-    transformers_model_type=TransformersModelType.AUTOMODEL_IMAGETEXTTOTEXT,
-    supported_devices=[
-        AcceleratorDevice.CPU,
-        AcceleratorDevice.CUDA,
-        # AcceleratorDevice.MPS,
-=======
-    supported_devices=[
-        AcceleratorDevice.CUDA,
->>>>>>> fb3b7b93
+    supported_devices=[
+        AcceleratorDevice.CUDA,
     ],
     scale=2.0,
     temperature=0.0,
@@ -146,13 +124,7 @@
     prompt="Convert this page to markdown. Do not miss any text and only output the bare markdown!",
     response_format=ResponseFormat.MARKDOWN,
     inference_framework=InferenceFramework.VLLM,
-<<<<<<< HEAD
-    transformers_model_type=TransformersModelType.AUTOMODEL_VISION2SEQ,
-    supported_devices=[
-        AcceleratorDevice.CPU,
-=======
-    supported_devices=[
->>>>>>> fb3b7b93
+    supported_devices=[
         AcceleratorDevice.CUDA,
     ],
     scale=2.0,
