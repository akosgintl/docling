--- conflicted
+++ resolved
@@ -20,18 +20,11 @@
 
 # Granite-Docling
 GRANITEDOCLING_TRANSFORMERS = InlineVlmOptions(
-<<<<<<< HEAD
-    repo_id="ds4sd/granite-docling-258m-2-9-2025-v2",
-    prompt="Convert this page to docling.",
-    response_format=ResponseFormat.DOCTAGS,
-    inference_framework=InferenceFramework.MLX,
-=======
     repo_id="ibm-granite/granite-docling-258M",
     prompt="Convert this page to docling.",
     response_format=ResponseFormat.DOCTAGS,
     inference_framework=InferenceFramework.TRANSFORMERS,
     transformers_model_type=TransformersModelType.AUTOMODEL_IMAGETEXTTOTEXT,
->>>>>>> 8322c2ea
     supported_devices=[
         AcceleratorDevice.CPU,
         AcceleratorDevice.CUDA,
@@ -43,11 +36,7 @@
 )
 
 GRANITEDOCLING_MLX = InlineVlmOptions(
-<<<<<<< HEAD
-    repo_id="ds4sd/granite-docling-258m-2-9-2025-v2-mlx-bf16",
-=======
     repo_id="ibm-granite/granite-docling-258M-mlx",
->>>>>>> 8322c2ea
     prompt="Convert this page to docling.",
     response_format=ResponseFormat.DOCTAGS,
     inference_framework=InferenceFramework.MLX,
