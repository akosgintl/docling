import logging
from datetime import datetime
from enum import Enum
from pathlib import Path
from typing import Any, ClassVar, Dict, List, Literal, Optional, Union

from pydantic import (
    AnyUrl,
    BaseModel,
    ConfigDict,
    Field,
)
from typing_extensions import deprecated

from docling.datamodel import asr_model_specs

# Import the following for backwards compatibility
from docling.datamodel.accelerator_options import AcceleratorDevice, AcceleratorOptions
<<<<<<< HEAD
from docling.datamodel.asr_model_specs import WHISPER_TINY as whisper_tiny
=======
from docling.datamodel.layout_model_specs import (
    LayoutModelConfig,
    docling_layout_egret_large,
    docling_layout_egret_medium,
    docling_layout_egret_xlarge,
    docling_layout_heron,
    docling_layout_heron_101,
    docling_layout_v2,
)
>>>>>>> 517230b9
from docling.datamodel.pipeline_options_asr_model import (
    InlineAsrOptions,
)
from docling.datamodel.pipeline_options_vlm_model import (
    ApiVlmOptions,
    InferenceFramework,
    InlineVlmOptions,
    ResponseFormat,
)
from docling.datamodel.vlm_model_specs import (
    GRANITE_VISION_OLLAMA as granite_vision_vlm_ollama_conversion_options,
    GRANITE_VISION_TRANSFORMERS as granite_vision_vlm_conversion_options,
    SMOLDOCLING_MLX as smoldocling_vlm_mlx_conversion_options,
    SMOLDOCLING_TRANSFORMERS as smoldocling_vlm_conversion_options,
    VlmModelType,
)

_log = logging.getLogger(__name__)


class BaseOptions(BaseModel):
    """Base class for options."""

    kind: ClassVar[str]


class TableFormerMode(str, Enum):
    """Modes for the TableFormer model."""

    FAST = "fast"
    ACCURATE = "accurate"


class TableStructureOptions(BaseModel):
    """Options for the table structure."""

    do_cell_matching: bool = (
        True
        # True:  Matches predictions back to PDF cells. Can break table output if PDF cells
        #        are merged across table columns.
        # False: Let table structure model define the text cells, ignore PDF cells.
    )
    mode: TableFormerMode = TableFormerMode.ACCURATE


class OcrOptions(BaseOptions):
    """OCR options."""

    lang: List[str]
    force_full_page_ocr: bool = False  # If enabled a full page OCR is always applied
    bitmap_area_threshold: float = (
        0.05  # percentage of the area for a bitmap to processed with OCR
    )


class RapidOcrOptions(OcrOptions):
    """Options for the RapidOCR engine."""

    kind: ClassVar[Literal["rapidocr"]] = "rapidocr"

    # English and chinese are the most commly used models and have been tested with RapidOCR.
    lang: List[str] = [
        "english",
        "chinese",
    ]
    # However, language as a parameter is not supported by rapidocr yet
    # and hence changing this options doesn't affect anything.

    # For more details on supported languages by RapidOCR visit
    # https://rapidai.github.io/RapidOCRDocs/blog/2022/09/28/%E6%94%AF%E6%8C%81%E8%AF%86%E5%88%AB%E8%AF%AD%E8%A8%80/

    # For more details on the following options visit
    # https://rapidai.github.io/RapidOCRDocs/install_usage/api/RapidOCR/

    text_score: float = 0.5  # same default as rapidocr

    use_det: Optional[bool] = None  # same default as rapidocr
    use_cls: Optional[bool] = None  # same default as rapidocr
    use_rec: Optional[bool] = None  # same default as rapidocr

    print_verbose: bool = False  # same default as rapidocr

    det_model_path: Optional[str] = None  # same default as rapidocr
    cls_model_path: Optional[str] = None  # same default as rapidocr
    rec_model_path: Optional[str] = None  # same default as rapidocr
    rec_keys_path: Optional[str] = None  # same default as rapidocr

    model_config = ConfigDict(
        extra="forbid",
    )


class EasyOcrOptions(OcrOptions):
    """Options for the EasyOCR engine."""

    kind: ClassVar[Literal["easyocr"]] = "easyocr"
    lang: List[str] = ["fr", "de", "es", "en"]

    use_gpu: Optional[bool] = None

    confidence_threshold: float = 0.5

    model_storage_directory: Optional[str] = None
    recog_network: Optional[str] = "standard"
    download_enabled: bool = True

    model_config = ConfigDict(
        extra="forbid",
        protected_namespaces=(),
    )


class TesseractCliOcrOptions(OcrOptions):
    """Options for the TesseractCli engine."""

    kind: ClassVar[Literal["tesseract"]] = "tesseract"
    lang: List[str] = ["fra", "deu", "spa", "eng"]
    tesseract_cmd: str = "tesseract"
    path: Optional[str] = None

    model_config = ConfigDict(
        extra="forbid",
    )


class TesseractOcrOptions(OcrOptions):
    """Options for the Tesseract engine."""

    kind: ClassVar[Literal["tesserocr"]] = "tesserocr"
    lang: List[str] = ["fra", "deu", "spa", "eng"]
    path: Optional[str] = None

    model_config = ConfigDict(
        extra="forbid",
    )


class OcrMacOptions(OcrOptions):
    """Options for the Mac OCR engine."""

    kind: ClassVar[Literal["ocrmac"]] = "ocrmac"
    lang: List[str] = ["fr-FR", "de-DE", "es-ES", "en-US"]
    recognition: str = "accurate"
    framework: str = "vision"

    model_config = ConfigDict(
        extra="forbid",
    )


class PictureDescriptionBaseOptions(BaseOptions):
    batch_size: int = 8
    scale: float = 2

    picture_area_threshold: float = (
        0.05  # percentage of the area for a picture to processed with the models
    )


class PictureDescriptionApiOptions(PictureDescriptionBaseOptions):
    kind: ClassVar[Literal["api"]] = "api"

    url: AnyUrl = AnyUrl("http://localhost:8000/v1/chat/completions")
    headers: Dict[str, str] = {}
    params: Dict[str, Any] = {}
    timeout: float = 20
    concurrency: int = 1

    prompt: str = "Describe this image in a few sentences."
    provenance: str = ""


class PictureDescriptionVlmOptions(PictureDescriptionBaseOptions):
    kind: ClassVar[Literal["vlm"]] = "vlm"

    repo_id: str
    prompt: str = "Describe this image in a few sentences."
    # Config from here https://huggingface.co/docs/transformers/en/main_classes/text_generation#transformers.GenerationConfig
    generation_config: Dict[str, Any] = dict(max_new_tokens=200, do_sample=False)

    @property
    def repo_cache_folder(self) -> str:
        return self.repo_id.replace("/", "--")


# SmolVLM
smolvlm_picture_description = PictureDescriptionVlmOptions(
    repo_id="HuggingFaceTB/SmolVLM-256M-Instruct"
)

# GraniteVision
granite_picture_description = PictureDescriptionVlmOptions(
    repo_id="ibm-granite/granite-vision-3.2-2b-preview",
    prompt="What is shown in this image?",
)


# Define an enum for the backend options
class PdfBackend(str, Enum):
    """Enum of valid PDF backends."""

    PYPDFIUM2 = "pypdfium2"
    DLPARSE_V1 = "dlparse_v1"
    DLPARSE_V2 = "dlparse_v2"
    DLPARSE_V4 = "dlparse_v4"


# Define an enum for the ocr engines
@deprecated("Use ocr_factory.registered_enum")
class OcrEngine(str, Enum):
    """Enum of valid OCR engines."""

    EASYOCR = "easyocr"
    TESSERACT_CLI = "tesseract_cli"
    TESSERACT = "tesseract"
    OCRMAC = "ocrmac"
    RAPIDOCR = "rapidocr"


class PipelineOptions(BaseModel):
    """Base pipeline options."""

    create_legacy_output: bool = (
        True  # This default will be set to False on a future version of docling
    )
    document_timeout: Optional[float] = None
    accelerator_options: AcceleratorOptions = AcceleratorOptions()
    enable_remote_services: bool = False
    allow_external_plugins: bool = False


class PaginatedPipelineOptions(PipelineOptions):
    artifacts_path: Optional[Union[Path, str]] = None

    images_scale: float = 1.0
    generate_page_images: bool = False
    generate_picture_images: bool = False


class VlmPipelineOptions(PaginatedPipelineOptions):
    generate_page_images: bool = True
    force_backend_text: bool = (
        False  # (To be used with vlms, or other generative models)
    )
    # If True, text from backend will be used instead of generated text
    vlm_options: Union[InlineVlmOptions, ApiVlmOptions] = (
        smoldocling_vlm_conversion_options
    )


class LayoutOptions(BaseModel):
    """Options for layout processing."""

    repo_id: str = "ds4sd/docling-layout-heron"
    create_orphan_clusters: bool = True  # Whether to create clusters for orphaned cells
    model_spec: LayoutModelConfig = docling_layout_v2


class AsrPipelineOptions(PipelineOptions):
    asr_options: Union[InlineAsrOptions] = asr_model_specs.WHISPER_TINY
    artifacts_path: Optional[Union[Path, str]] = None


class PdfPipelineOptions(PaginatedPipelineOptions):
    """Options for the PDF pipeline."""

    do_table_structure: bool = True  # True: perform table structure extraction
    do_ocr: bool = True  # True: perform OCR, replace programmatic PDF text
    do_code_enrichment: bool = False  # True: perform code OCR
    do_formula_enrichment: bool = False  # True: perform formula OCR, return Latex code
    do_picture_classification: bool = False  # True: classify pictures in documents
    do_picture_description: bool = False  # True: run describe pictures in documents
    force_backend_text: bool = (
        False  # (To be used with vlms, or other generative models)
    )
    # If True, text from backend will be used instead of generated text

    table_structure_options: TableStructureOptions = TableStructureOptions()
    ocr_options: OcrOptions = EasyOcrOptions()
    picture_description_options: PictureDescriptionBaseOptions = (
        smolvlm_picture_description
    )
    layout_options: LayoutOptions = LayoutOptions()

    images_scale: float = 1.0
    generate_page_images: bool = False
    generate_picture_images: bool = False
    generate_table_images: bool = Field(
        default=False,
        deprecated=(
            "Field `generate_table_images` is deprecated. "
            "To obtain table images, set `PdfPipelineOptions.generate_page_images = True` "
            "before conversion and then use the `TableItem.get_image` function."
        ),
    )

    generate_parsed_pages: Literal[True] = (
        True  # Always True since parsed_page is now mandatory
    )


class ProcessingPipeline(str, Enum):
    STANDARD = "standard"
    VLM = "vlm"
    ASR = "asr"<|MERGE_RESOLUTION|>--- conflicted
+++ resolved
@@ -16,9 +16,9 @@
 
 # Import the following for backwards compatibility
 from docling.datamodel.accelerator_options import AcceleratorDevice, AcceleratorOptions
-<<<<<<< HEAD
+
 from docling.datamodel.asr_model_specs import WHISPER_TINY as whisper_tiny
-=======
+
 from docling.datamodel.layout_model_specs import (
     LayoutModelConfig,
     docling_layout_egret_large,
@@ -28,7 +28,7 @@
     docling_layout_heron_101,
     docling_layout_v2,
 )
->>>>>>> 517230b9
+
 from docling.datamodel.pipeline_options_asr_model import (
     InlineAsrOptions,
 )
