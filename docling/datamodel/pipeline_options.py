import logging
import os
from enum import Enum
from pathlib import Path
from typing import Annotated, Any, Dict, List, Literal, Optional, Tuple, Type, Union

from pydantic import BaseModel, ConfigDict, Field, model_validator
from pydantic_settings import (
    BaseSettings,
    PydanticBaseSettingsSource,
    SettingsConfigDict,
)

_log = logging.getLogger(__name__)


class AcceleratorDevice(str, Enum):
    """Devices to run model inference"""

    AUTO = "auto"
    CPU = "cpu"
    CUDA = "cuda"
    MPS = "mps"


class AcceleratorOptions(BaseSettings):
    model_config = SettingsConfigDict(
        env_prefix="DOCLING_", env_nested_delimiter="_", populate_by_name=True
    )

    num_threads: int = 4
    device: AcceleratorDevice = AcceleratorDevice.AUTO

    @model_validator(mode="before")
    @classmethod
    def check_alternative_envvars(cls, data: Any) -> Any:
        r"""
        Set num_threads from the "alternative" envvar OMP_NUM_THREADS.
        The alternative envvar is used only if it is valid and the regular envvar is not set.

        Notice: The standard pydantic settings mechanism with parameter "aliases" does not provide
        the same functionality. In case the alias envvar is set and the user tries to override the
        parameter in settings initialization, Pydantic treats the parameter provided in __init__()
        as an extra input instead of simply overwriting the evvar value for that parameter.
        """
        if isinstance(data, dict):
            input_num_threads = data.get("num_threads")

            # Check if to set the num_threads from the alternative envvar
            if input_num_threads is None:
                docling_num_threads = os.getenv("DOCLING_NUM_THREADS")
                omp_num_threads = os.getenv("OMP_NUM_THREADS")
                if docling_num_threads is None and omp_num_threads is not None:
                    try:
                        data["num_threads"] = int(omp_num_threads)
                    except ValueError:
                        _log.error(
                            "Ignoring misformatted envvar OMP_NUM_THREADS '%s'",
                            omp_num_threads,
                        )
        return data


class TableFormerMode(str, Enum):
    """Modes for the TableFormer model."""

    FAST = "fast"
    ACCURATE = "accurate"


class TableStructureOptions(BaseModel):
    """Options for the table structure."""

    do_cell_matching: bool = (
        True
        # True:  Matches predictions back to PDF cells. Can break table output if PDF cells
        #        are merged across table columns.
        # False: Let table structure model define the text cells, ignore PDF cells.
    )
    mode: TableFormerMode = TableFormerMode.FAST


class OcrOptions(BaseModel):
    """OCR options."""

    kind: str
    lang: List[str]
    force_full_page_ocr: bool = False  # If enabled a full page OCR is always applied
    bitmap_area_threshold: float = (
        0.05  # percentage of the area for a bitmap to processed with OCR
    )


class RapidOcrOptions(OcrOptions):
    """Options for the RapidOCR engine."""

    kind: Literal["rapidocr"] = "rapidocr"

    # English and chinese are the most commly used models and have been tested with RapidOCR.
    lang: List[str] = [
        "english",
        "chinese",
    ]  # However, language as a parameter is not supported by rapidocr yet and hence changing this options doesn't affect anything.
    # For more details on supported languages by RapidOCR visit https://rapidai.github.io/RapidOCRDocs/blog/2022/09/28/%E6%94%AF%E6%8C%81%E8%AF%86%E5%88%AB%E8%AF%AD%E8%A8%80/

    # For more details on the following options visit https://rapidai.github.io/RapidOCRDocs/install_usage/api/RapidOCR/
    text_score: float = 0.5  # same default as rapidocr

    use_det: Optional[bool] = None  # same default as rapidocr
    use_cls: Optional[bool] = None  # same default as rapidocr
    use_rec: Optional[bool] = None  # same default as rapidocr

    # class Device(Enum):
    #     CPU = "CPU"
    #     CUDA = "CUDA"
    #     DIRECTML = "DIRECTML"
    #     AUTO = "AUTO"

    # device: Device = Device.AUTO  # Default value is AUTO

    print_verbose: bool = False  # same default as rapidocr

    det_model_path: Optional[str] = None  # same default as rapidocr
    cls_model_path: Optional[str] = None  # same default as rapidocr
    rec_model_path: Optional[str] = None  # same default as rapidocr

    model_config = ConfigDict(
        extra="forbid",
    )


class EasyOcrOptions(OcrOptions):
    """Options for the EasyOCR engine."""

    kind: Literal["easyocr"] = "easyocr"
    lang: List[str] = ["fr", "de", "es", "en"]
    use_gpu: Annotated[
        int,
        Field(
            deprecated="Deprecated field. Better to set the `accelerator_options.device` in `pipeline_options`. "
            "When `use_gpu and accelerator_options.device == AcceleratorDevice.CUDA` the GPU is used "
            "to run EasyOCR. Otherwise, EasyOCR runs in CPU."
        ),
    ] = True

    model_storage_directory: Optional[str] = None
    download_enabled: bool = True

    model_config = ConfigDict(
        extra="forbid",
        protected_namespaces=(),
    )


class TesseractCliOcrOptions(OcrOptions):
    """Options for the TesseractCli engine."""

    kind: Literal["tesseract"] = "tesseract"
    lang: List[str] = ["fra", "deu", "spa", "eng"]
    tesseract_cmd: str = "tesseract"
    path: Optional[str] = None

    model_config = ConfigDict(
        extra="forbid",
    )


class TesseractOcrOptions(OcrOptions):
    """Options for the Tesseract engine."""

    kind: Literal["tesserocr"] = "tesserocr"
    lang: List[str] = ["fra", "deu", "spa", "eng"]
    path: Optional[str] = None

    model_config = ConfigDict(
        extra="forbid",
    )


class OcrMacOptions(OcrOptions):
    """Options for the Mac OCR engine."""

    kind: Literal["ocrmac"] = "ocrmac"
    lang: List[str] = ["fr-FR", "de-DE", "es-ES", "en-US"]
    recognition: str = "accurate"
    framework: str = "vision"

    model_config = ConfigDict(
        extra="forbid",
    )


# Define an enum for the backend options
class PdfBackend(str, Enum):
    """Enum of valid PDF backends."""

    PYPDFIUM2 = "pypdfium2"
    DLPARSE_V1 = "dlparse_v1"
    DLPARSE_V2 = "dlparse_v2"


# Define an enum for the ocr engines
class OcrEngine(str, Enum):
    """Enum of valid OCR engines."""

    EASYOCR = "easyocr"
    TESSERACT_CLI = "tesseract_cli"
    TESSERACT = "tesseract"
    OCRMAC = "ocrmac"
    RAPIDOCR = "rapidocr"


class PipelineOptions(BaseModel):
    """Base pipeline options."""

    create_legacy_output: bool = (
        True  # This default will be set to False on a future version of docling
    )
<<<<<<< HEAD
    accelerator_options: AcceleratorOptions = AcceleratorOptions()
=======
    document_timeout: Optional[float] = None
>>>>>>> d1d0ddd9


class PdfPipelineOptions(PipelineOptions):
    """Options for the PDF pipeline."""

    artifacts_path: Optional[Union[Path, str]] = None
    do_table_structure: bool = True  # True: perform table structure extraction
    do_ocr: bool = True  # True: perform OCR, replace programmatic PDF text

    table_structure_options: TableStructureOptions = TableStructureOptions()
    ocr_options: Union[
        EasyOcrOptions,
        TesseractCliOcrOptions,
        TesseractOcrOptions,
        OcrMacOptions,
        RapidOcrOptions,
    ] = Field(EasyOcrOptions(), discriminator="kind")

    images_scale: float = 1.0
    generate_page_images: bool = False
    generate_picture_images: bool = False
    generate_table_images: bool = Field(
        default=False,
        deprecated=(
            "Field `generate_table_images` is deprecated. "
            "To obtain table images, set `PdfPipelineOptions.generate_page_images = True` "
            "before conversion and then use the `TableItem.get_image` function."
        ),
    )<|MERGE_RESOLUTION|>--- conflicted
+++ resolved
@@ -216,11 +216,8 @@
     create_legacy_output: bool = (
         True  # This default will be set to False on a future version of docling
     )
-<<<<<<< HEAD
     accelerator_options: AcceleratorOptions = AcceleratorOptions()
-=======
     document_timeout: Optional[float] = None
->>>>>>> d1d0ddd9
 
 
 class PdfPipelineOptions(PipelineOptions):
