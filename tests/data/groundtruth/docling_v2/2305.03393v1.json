--- conflicted
+++ resolved
@@ -6806,11 +6806,6 @@
       ],
       "orig": "1. Left-looking cell rule : The left neighbour of an \"L\" cell must be either another \"L\" cell or a \"C\" cell.",
       "text": "Left-looking cell rule : The left neighbour of an \"L\" cell must be either another \"L\" cell or a \"C\" cell.",
-<<<<<<< HEAD
-      "formatting": null,
-      "hyperlink": null,
-=======
->>>>>>> 2b8616d6
       "enumerated": true,
       "marker": "1."
     },
@@ -6840,11 +6835,6 @@
       ],
       "orig": "2. Up-looking cell rule : The upper neighbour of a \"U\" cell must be either another \"U\" cell or a \"C\" cell.",
       "text": "Up-looking cell rule : The upper neighbour of a \"U\" cell must be either another \"U\" cell or a \"C\" cell.",
-<<<<<<< HEAD
-      "formatting": null,
-      "hyperlink": null,
-=======
->>>>>>> 2b8616d6
       "enumerated": true,
       "marker": "2."
     },
@@ -6931,11 +6921,6 @@
       ],
       "orig": "4. First row rule : Only \"L\" cells and \"C\" cells are allowed in the first row.",
       "text": "First row rule : Only \"L\" cells and \"C\" cells are allowed in the first row.",
-<<<<<<< HEAD
-      "formatting": null,
-      "hyperlink": null,
-=======
->>>>>>> 2b8616d6
       "enumerated": true,
       "marker": "4."
     },
@@ -6965,11 +6950,6 @@
       ],
       "orig": "5. First column rule : Only \"U\" cells and \"C\" cells are allowed in the first column.",
       "text": "First column rule : Only \"U\" cells and \"C\" cells are allowed in the first column.",
-<<<<<<< HEAD
-      "formatting": null,
-      "hyperlink": null,
-=======
->>>>>>> 2b8616d6
       "enumerated": true,
       "marker": "5."
     },
@@ -6999,11 +6979,6 @@
       ],
       "orig": "6. Rectangular rule : The table representation is always rectangular - all rows must have an equal number of tokens, terminated with \"NL\" token.",
       "text": "Rectangular rule : The table representation is always rectangular - all rows must have an equal number of tokens, terminated with \"NL\" token.",
-<<<<<<< HEAD
-      "formatting": null,
-      "hyperlink": null,
-=======
->>>>>>> 2b8616d6
       "enumerated": true,
       "marker": "6."
     },
@@ -12926,11 +12901,6 @@
       ],
       "orig": "1. Auer, C., Dolfi, M., Carvalho, A., Ramis, C.B., Staar, P.W.J.: Delivering document conversion as a cloud service with high throughput and responsiveness. CoRR abs/2206.00785 (2022). https://doi.org/10.48550/arXiv.2206.00785 , https://doi.org/10.48550/arXiv.2206.00785",
       "text": "Auer, C., Dolfi, M., Carvalho, A., Ramis, C.B., Staar, P.W.J.: Delivering document conversion as a cloud service with high throughput and responsiveness. CoRR abs/2206.00785 (2022). https://doi.org/10.48550/arXiv.2206.00785 , https://doi.org/10.48550/arXiv.2206.00785",
-<<<<<<< HEAD
-      "formatting": null,
-      "hyperlink": null,
-=======
->>>>>>> 2b8616d6
       "enumerated": true,
       "marker": "1."
     },
@@ -12960,11 +12930,6 @@
       ],
       "orig": "2. Chen, B., Peng, D., Zhang, J., Ren, Y., Jin, L.: Complex table structure recognition in the wild using transformer and identity matrix-based augmentation. In: Porwal, U., Forn\u00e9s, A., Shafait, F. (eds.) Frontiers in Handwriting Recognition. pp. 545561. Springer International Publishing, Cham (2022)",
       "text": "Chen, B., Peng, D., Zhang, J., Ren, Y., Jin, L.: Complex table structure recognition in the wild using transformer and identity matrix-based augmentation. In: Porwal, U., Forn\u00e9s, A., Shafait, F. (eds.) Frontiers in Handwriting Recognition. pp. 545561. Springer International Publishing, Cham (2022)",
-<<<<<<< HEAD
-      "formatting": null,
-      "hyperlink": null,
-=======
->>>>>>> 2b8616d6
       "enumerated": true,
       "marker": "2."
     },
@@ -12994,11 +12959,6 @@
       ],
       "orig": "3. Chi, Z., Huang, H., Xu, H.D., Yu, H., Yin, W., Mao, X.L.: Complicated table structure recognition. arXiv preprint arXiv:1908.04729 (2019)",
       "text": "Chi, Z., Huang, H., Xu, H.D., Yu, H., Yin, W., Mao, X.L.: Complicated table structure recognition. arXiv preprint arXiv:1908.04729 (2019)",
-<<<<<<< HEAD
-      "formatting": null,
-      "hyperlink": null,
-=======
->>>>>>> 2b8616d6
       "enumerated": true,
       "marker": "3."
     },
@@ -13028,11 +12988,6 @@
       ],
       "orig": "4. Deng, Y., Rosenberg, D., Mann, G.: Challenges in end-to-end neural scientific table recognition. In: 2019 International Conference on Document Analysis and Recognition (ICDAR). pp. 894-901. IEEE (2019)",
       "text": "Deng, Y., Rosenberg, D., Mann, G.: Challenges in end-to-end neural scientific table recognition. In: 2019 International Conference on Document Analysis and Recognition (ICDAR). pp. 894-901. IEEE (2019)",
-<<<<<<< HEAD
-      "formatting": null,
-      "hyperlink": null,
-=======
->>>>>>> 2b8616d6
       "enumerated": true,
       "marker": "4."
     },
@@ -13116,11 +13071,6 @@
       ],
       "orig": "5. Kayal, P., Anand, M., Desai, H., Singh, M.: Tables to latex: structure and content extraction from scientific tables. International Journal on Document Analysis and Recognition (IJDAR) pp. 1-10 (2022)",
       "text": "Kayal, P., Anand, M., Desai, H., Singh, M.: Tables to latex: structure and content extraction from scientific tables. International Journal on Document Analysis and Recognition (IJDAR) pp. 1-10 (2022)",
-<<<<<<< HEAD
-      "formatting": null,
-      "hyperlink": null,
-=======
->>>>>>> 2b8616d6
       "enumerated": true,
       "marker": "5."
     },
@@ -13150,11 +13100,6 @@
       ],
       "orig": "6. Lee, E., Kwon, J., Yang, H., Park, J., Lee, S., Koo, H.I., Cho, N.I.: Table structure recognition based on grid shape graph. In: 2022 Asia-Pacific Signal and Information Processing Association Annual Summit and Conference (APSIPA ASC). pp. 18681873. IEEE (2022)",
       "text": "Lee, E., Kwon, J., Yang, H., Park, J., Lee, S., Koo, H.I., Cho, N.I.: Table structure recognition based on grid shape graph. In: 2022 Asia-Pacific Signal and Information Processing Association Annual Summit and Conference (APSIPA ASC). pp. 18681873. IEEE (2022)",
-<<<<<<< HEAD
-      "formatting": null,
-      "hyperlink": null,
-=======
->>>>>>> 2b8616d6
       "enumerated": true,
       "marker": "6."
     },
@@ -13184,11 +13129,6 @@
       ],
       "orig": "7. Li, M., Cui, L., Huang, S., Wei, F., Zhou, M., Li, Z.: Tablebank: A benchmark dataset for table detection and recognition (2019)",
       "text": "Li, M., Cui, L., Huang, S., Wei, F., Zhou, M., Li, Z.: Tablebank: A benchmark dataset for table detection and recognition (2019)",
-<<<<<<< HEAD
-      "formatting": null,
-      "hyperlink": null,
-=======
->>>>>>> 2b8616d6
       "enumerated": true,
       "marker": "7."
     },
@@ -13218,11 +13158,6 @@
       ],
       "orig": "8. Livathinos, N., Berrospi, C., Lysak, M., Kuropiatnyk, V., Nassar, A., Carvalho, A., Dolfi, M., Auer, C., Dinkla, K., Staar, P.: Robust pdf document conversion using recurrent neural networks. Proceedings of the AAAI Conference on Artificial Intelligence 35 (17), 15137-15145 (May 2021), https://ojs.aaai.org/index.php/ AAAI/article/view/17777",
       "text": "Livathinos, N., Berrospi, C., Lysak, M., Kuropiatnyk, V., Nassar, A., Carvalho, A., Dolfi, M., Auer, C., Dinkla, K., Staar, P.: Robust pdf document conversion using recurrent neural networks. Proceedings of the AAAI Conference on Artificial Intelligence 35 (17), 15137-15145 (May 2021), https://ojs.aaai.org/index.php/ AAAI/article/view/17777",
-<<<<<<< HEAD
-      "formatting": null,
-      "hyperlink": null,
-=======
->>>>>>> 2b8616d6
       "enumerated": true,
       "marker": "8."
     },
@@ -13252,11 +13187,6 @@
       ],
       "orig": "9. Nassar, A., Livathinos, N., Lysak, M., Staar, P.: Tableformer: Table structure understanding with transformers. In: Proceedings of the IEEE/CVF Conference on Computer Vision and Pattern Recognition (CVPR). pp. 4614-4623 (June 2022)",
       "text": "Nassar, A., Livathinos, N., Lysak, M., Staar, P.: Tableformer: Table structure understanding with transformers. In: Proceedings of the IEEE/CVF Conference on Computer Vision and Pattern Recognition (CVPR). pp. 4614-4623 (June 2022)",
-<<<<<<< HEAD
-      "formatting": null,
-      "hyperlink": null,
-=======
->>>>>>> 2b8616d6
       "enumerated": true,
       "marker": "9."
     },
@@ -13286,11 +13216,6 @@
       ],
       "orig": "10. Pfitzmann, B., Auer, C., Dolfi, M., Nassar, A.S., Staar, P.W.J.: Doclaynet: A large human-annotated dataset for document-layout segmentation. In: Zhang, A., Rangwala, H. (eds.) KDD '22: The 28th ACM SIGKDD Conference on Knowledge Discovery and Data Mining, Washington, DC, USA, August 14 - 18, 2022. pp. 3743-3751. ACM (2022). https://doi.org/10.1145/3534678.3539043 , https:// doi.org/10.1145/3534678.3539043",
       "text": "Pfitzmann, B., Auer, C., Dolfi, M., Nassar, A.S., Staar, P.W.J.: Doclaynet: A large human-annotated dataset for document-layout segmentation. In: Zhang, A., Rangwala, H. (eds.) KDD '22: The 28th ACM SIGKDD Conference on Knowledge Discovery and Data Mining, Washington, DC, USA, August 14 - 18, 2022. pp. 3743-3751. ACM (2022). https://doi.org/10.1145/3534678.3539043 , https:// doi.org/10.1145/3534678.3539043",
-<<<<<<< HEAD
-      "formatting": null,
-      "hyperlink": null,
-=======
->>>>>>> 2b8616d6
       "enumerated": true,
       "marker": "10."
     },
@@ -13320,11 +13245,6 @@
       ],
       "orig": "11. Prasad, D., Gadpal, A., Kapadni, K., Visave, M., Sultanpure, K.: Cascadetabnet: An approach for end to end table detection and structure recognition from imagebased documents. In: Proceedings of the IEEE/CVF conference on computer vision and pattern recognition workshops. pp. 572-573 (2020)",
       "text": "Prasad, D., Gadpal, A., Kapadni, K., Visave, M., Sultanpure, K.: Cascadetabnet: An approach for end to end table detection and structure recognition from imagebased documents. In: Proceedings of the IEEE/CVF conference on computer vision and pattern recognition workshops. pp. 572-573 (2020)",
-<<<<<<< HEAD
-      "formatting": null,
-      "hyperlink": null,
-=======
->>>>>>> 2b8616d6
       "enumerated": true,
       "marker": "11."
     },
@@ -13354,11 +13274,6 @@
       ],
       "orig": "12. Schreiber, S., Agne, S., Wolf, I., Dengel, A., Ahmed, S.: Deepdesrt: Deep learning for detection and structure recognition of tables in document images. In: 2017 14th IAPR international conference on document analysis and recognition (ICDAR). vol. 1, pp. 1162-1167. IEEE (2017)",
       "text": "Schreiber, S., Agne, S., Wolf, I., Dengel, A., Ahmed, S.: Deepdesrt: Deep learning for detection and structure recognition of tables in document images. In: 2017 14th IAPR international conference on document analysis and recognition (ICDAR). vol. 1, pp. 1162-1167. IEEE (2017)",
-<<<<<<< HEAD
-      "formatting": null,
-      "hyperlink": null,
-=======
->>>>>>> 2b8616d6
       "enumerated": true,
       "marker": "12."
     },
@@ -13388,11 +13303,6 @@
       ],
       "orig": "13. Siddiqui, S.A., Fateh, I.A., Rizvi, S.T.R., Dengel, A., Ahmed, S.: Deeptabstr: Deep learning based table structure recognition. In: 2019 International Conference on Document Analysis and Recognition (ICDAR). pp. 1403-1409 (2019). https:// doi.org/10.1109/ICDAR.2019.00226",
       "text": "Siddiqui, S.A., Fateh, I.A., Rizvi, S.T.R., Dengel, A., Ahmed, S.: Deeptabstr: Deep learning based table structure recognition. In: 2019 International Conference on Document Analysis and Recognition (ICDAR). pp. 1403-1409 (2019). https:// doi.org/10.1109/ICDAR.2019.00226",
-<<<<<<< HEAD
-      "formatting": null,
-      "hyperlink": null,
-=======
->>>>>>> 2b8616d6
       "enumerated": true,
       "marker": "13."
     },
@@ -13422,11 +13332,6 @@
       ],
       "orig": "14. Smock, B., Pesala, R., Abraham, R.: PubTables-1M: Towards comprehensive table extraction from unstructured documents. In: Proceedings of the IEEE/CVF Conference on Computer Vision and Pattern Recognition (CVPR). pp. 4634-4642 (June 2022)",
       "text": "Smock, B., Pesala, R., Abraham, R.: PubTables-1M: Towards comprehensive table extraction from unstructured documents. In: Proceedings of the IEEE/CVF Conference on Computer Vision and Pattern Recognition (CVPR). pp. 4634-4642 (June 2022)",
-<<<<<<< HEAD
-      "formatting": null,
-      "hyperlink": null,
-=======
->>>>>>> 2b8616d6
       "enumerated": true,
       "marker": "14."
     },
@@ -13456,11 +13361,6 @@
       ],
       "orig": "15. Staar, P.W.J., Dolfi, M., Auer, C., Bekas, C.: Corpus conversion service: A machine learning platform to ingest documents at scale. In: Proceedings of the 24th ACM SIGKDD International Conference on Knowledge Discovery & Data Mining. pp. 774-782. KDD '18, Association for Computing Machinery, New York, NY, USA (2018). https://doi.org/10.1145/3219819.3219834 , https://doi.org/10. 1145/3219819.3219834",
       "text": "Staar, P.W.J., Dolfi, M., Auer, C., Bekas, C.: Corpus conversion service: A machine learning platform to ingest documents at scale. In: Proceedings of the 24th ACM SIGKDD International Conference on Knowledge Discovery & Data Mining. pp. 774-782. KDD '18, Association for Computing Machinery, New York, NY, USA (2018). https://doi.org/10.1145/3219819.3219834 , https://doi.org/10. 1145/3219819.3219834",
-<<<<<<< HEAD
-      "formatting": null,
-      "hyperlink": null,
-=======
->>>>>>> 2b8616d6
       "enumerated": true,
       "marker": "15."
     },
@@ -13490,11 +13390,6 @@
       ],
       "orig": "16. Wang, X.: Tabular Abstraction, Editing, and Formatting. Ph.D. thesis, CAN (1996), aAINN09397",
       "text": "Wang, X.: Tabular Abstraction, Editing, and Formatting. Ph.D. thesis, CAN (1996), aAINN09397",
-<<<<<<< HEAD
-      "formatting": null,
-      "hyperlink": null,
-=======
->>>>>>> 2b8616d6
       "enumerated": true,
       "marker": "16."
     },
@@ -13524,11 +13419,6 @@
       ],
       "orig": "17. Xue, W., Li, Q., Tao, D.: Res2tim: Reconstruct syntactic structures from table images. In: 2019 International Conference on Document Analysis and Recognition (ICDAR). pp. 749-755. IEEE (2019)",
       "text": "Xue, W., Li, Q., Tao, D.: Res2tim: Reconstruct syntactic structures from table images. In: 2019 International Conference on Document Analysis and Recognition (ICDAR). pp. 749-755. IEEE (2019)",
-<<<<<<< HEAD
-      "formatting": null,
-      "hyperlink": null,
-=======
->>>>>>> 2b8616d6
       "enumerated": true,
       "marker": "17."
     },
@@ -13612,11 +13502,6 @@
       ],
       "orig": "18. Xue, W., Yu, B., Wang, W., Tao, D., Li, Q.: Tgrnet: A table graph reconstruction network for table structure recognition. In: Proceedings of the IEEE/CVF International Conference on Computer Vision. pp. 1295-1304 (2021)",
       "text": "Xue, W., Yu, B., Wang, W., Tao, D., Li, Q.: Tgrnet: A table graph reconstruction network for table structure recognition. In: Proceedings of the IEEE/CVF International Conference on Computer Vision. pp. 1295-1304 (2021)",
-<<<<<<< HEAD
-      "formatting": null,
-      "hyperlink": null,
-=======
->>>>>>> 2b8616d6
       "enumerated": true,
       "marker": "18."
     },
@@ -13646,11 +13531,6 @@
       ],
       "orig": "19. Ye, J., Qi, X., He, Y., Chen, Y., Gu, D., Gao, P., Xiao, R.: Pingan-vcgroup's solution for icdar 2021 competition on scientific literature parsing task b: Table recognition to html (2021). https://doi.org/10.48550/ARXIV.2105.01848 , https://arxiv.org/abs/2105.01848",
       "text": "Ye, J., Qi, X., He, Y., Chen, Y., Gu, D., Gao, P., Xiao, R.: Pingan-vcgroup's solution for icdar 2021 competition on scientific literature parsing task b: Table recognition to html (2021). https://doi.org/10.48550/ARXIV.2105.01848 , https://arxiv.org/abs/2105.01848",
-<<<<<<< HEAD
-      "formatting": null,
-      "hyperlink": null,
-=======
->>>>>>> 2b8616d6
       "enumerated": true,
       "marker": "19."
     },
@@ -13680,11 +13560,6 @@
       ],
       "orig": "20. Zhang, Z., Zhang, J., Du, J., Wang, F.: Split, embed and merge: An accurate table structure recognizer. Pattern Recognition 126 , 108565 (2022)",
       "text": "Zhang, Z., Zhang, J., Du, J., Wang, F.: Split, embed and merge: An accurate table structure recognizer. Pattern Recognition 126 , 108565 (2022)",
-<<<<<<< HEAD
-      "formatting": null,
-      "hyperlink": null,
-=======
->>>>>>> 2b8616d6
       "enumerated": true,
       "marker": "20."
     },
@@ -13714,11 +13589,6 @@
       ],
       "orig": "21. Zheng, X., Burdick, D., Popa, L., Zhong, X., Wang, N.X.R.: Global table extractor (gte): A framework for joint table identification and cell structure recognition using visual context. In: 2021 IEEE Winter Conference on Applications of Computer Vision (WACV). pp. 697-706 (2021). https://doi.org/10.1109/WACV48630.2021. 00074",
       "text": "Zheng, X., Burdick, D., Popa, L., Zhong, X., Wang, N.X.R.: Global table extractor (gte): A framework for joint table identification and cell structure recognition using visual context. In: 2021 IEEE Winter Conference on Applications of Computer Vision (WACV). pp. 697-706 (2021). https://doi.org/10.1109/WACV48630.2021. 00074",
-<<<<<<< HEAD
-      "formatting": null,
-      "hyperlink": null,
-=======
->>>>>>> 2b8616d6
       "enumerated": true,
       "marker": "21."
     },
@@ -13748,11 +13618,6 @@
       ],
       "orig": "22. Zhong, X., ShafieiBavani, E., Jimeno Yepes, A.: Image-based table recognition: Data, model, and evaluation. In: Vedaldi, A., Bischof, H., Brox, T., Frahm, J.M. (eds.) Computer Vision - ECCV 2020. pp. 564-580. Springer International Publishing, Cham (2020)",
       "text": "Zhong, X., ShafieiBavani, E., Jimeno Yepes, A.: Image-based table recognition: Data, model, and evaluation. In: Vedaldi, A., Bischof, H., Brox, T., Frahm, J.M. (eds.) Computer Vision - ECCV 2020. pp. 564-580. Springer International Publishing, Cham (2020)",
-<<<<<<< HEAD
-      "formatting": null,
-      "hyperlink": null,
-=======
->>>>>>> 2b8616d6
       "enumerated": true,
       "marker": "22."
     },
@@ -13782,11 +13647,6 @@
       ],
       "orig": "23. Zhong, X., Tang, J., Yepes, A.J.: Publaynet: largest dataset ever for document layout analysis. In: 2019 International Conference on Document Analysis and Recognition (ICDAR). pp. 1015-1022. IEEE (2019)",
       "text": "Zhong, X., Tang, J., Yepes, A.J.: Publaynet: largest dataset ever for document layout analysis. In: 2019 International Conference on Document Analysis and Recognition (ICDAR). pp. 1015-1022. IEEE (2019)",
-<<<<<<< HEAD
-      "formatting": null,
-      "hyperlink": null,
-=======
->>>>>>> 2b8616d6
       "enumerated": true,
       "marker": "23."
     }
