--- conflicted
+++ resolved
@@ -146,12 +146,8 @@
         "$ref": "#/texts/1"
       },
       "children": [],
-<<<<<<< HEAD
-      "label": "text",
-=======
-      "content_layer": "body",
-      "label": "paragraph",
->>>>>>> 357d41cc
+      "content_layer": "body",
+      "label": "paragraph",
       "prov": [],
       "orig": "Figure 1: This is a cute duckling",
       "text": "Figure 1: This is a cute duckling"
